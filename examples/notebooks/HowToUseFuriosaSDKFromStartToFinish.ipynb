--- conflicted
+++ resolved
@@ -32,7 +32,7 @@
     "The Furiosa SDK needs to have been installed. If not, it can be installed following instructions on https://furiosa-ai.github.io/docs/latest/ko/ (Korean) or https://furiosa-ai.github.io/docs/latest/en/ (English). The `torchvision` and `scipy` packages also need to be installed for this demonstration.\n",
     "\n",
     "```console\n",
-    "$ pip install 'furiosa-sdk[quantizer]' torchvision scipy\n",
+    "$ pip install furiosa-sdk torchvision scipy\n",
     "```"
    ]
   },
@@ -677,11 +677,7 @@
    "name": "python",
    "nbconvert_exporter": "python",
    "pygments_lexer": "ipython3",
-<<<<<<< HEAD
-   "version": "3.10.9"
-=======
    "version": "3.10.6"
->>>>>>> 0f540de1
   },
   "vscode": {
    "interpreter": {
