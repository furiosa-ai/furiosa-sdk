--- conflicted
+++ resolved
@@ -1,11 +1,7 @@
 .. _BugReport:
 
 **********************************
-<<<<<<< HEAD
-Bug Report 
-=======
 Bug Report
->>>>>>> 6747ceac
 **********************************
 
 If you encounter an unresolvable issue, you can file a bug report at `FuriosaAI customer service center <https://furiosa-ai.atlassian.net/servicedesk/customer/portals>`_. 
