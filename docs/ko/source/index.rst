****************************************************
<<<<<<< HEAD
FuriosaAI NPU 및 Software 0.6.3 문서
=======
FuriosaAI NPU 및 Software 0.7.0-dev 문서
>>>>>>> 5f500f83
****************************************************

이 문서는 FuriosaAI NPU 소개와 NPU 활용에 필요한 Software 설치 및 사용 방법을 제공한다.

.. note::

   FuriosaAI의 소프트웨어는 커널 드라이버, 펌웨어 및 런타임 및 C SDK, Python SDK 및 명령행 도구를 포함한다.
   FuriosaAI의 소프트웨어는 평가 프로그램(Early Access Program) 등록 후 최종 사용자
   라이센스 동의(End User License Agreement)에 따라 배포되며, 현재는 contact@furiosa.ai 로 문의하여
   평가 프로그램을 시작할 수 있다.


FuriosaAI NPU
-------------------------------------------------
* :doc:`FurisaAI NPU 소개</npu/intro>`
* :ref:`FuriosaAI Warboy 소개 <IntroToWarboy>`: Warboy 하드웨어 사양, 성능 등 자세한 소개
* :doc:`/npu/supported_operators`

FuriosaAI Software
-------------------------------------------------
* :doc:`FuriosaAI 소프트웨어 스택 소개</software/intro>`
* :doc:`드라이버, 펌웨어, 런타임 설치 가이드 </software/installation>`
* :doc:`Python SDK 설치 및 사용 가이드 </software/python-sdk>`
* :doc:`C SDK 설치 및 사용 가이드 </software/c-sdk>`
* :doc:`SDK 명령행 도구 </software/cli>`
* :doc:`컴파일러 </software/compiler>`
* :doc:`모델 양자화 (Model quantization) </software/quantization>`
* :doc:`Kubernetes 지원 </software/kubernetes_support>`

FuriosaAI SDK 튜토리얼 및 코드 예제
^^^^^^^^^^^^^^^^^^^^^^^^^^^^^^^^^^^^^
* `Python SDK 시작하기 <https://github.com/furiosa-ai/furiosa-sdk/blob/main/examples/notebooks/GettingStartedWithPythonSDK.ipynb>`_
* `고급 추론 API <https://github.com/furiosa-ai/furiosa-sdk/blob/main/examples/notebooks/AdvancedTopicsInInferenceAPIs.ipynb>`_
* `CPU 기반 추론과 정확도 비교하기 예제 <https://github.com/furiosa-ai/furiosa-sdk/blob/main/examples/notebooks/InferenceAccuracyCheck.ipynb>`_
* `이미지 분류(Image Classification) 모델 추론 <https://github.com/furiosa-ai/furiosa-sdk/blob/main/examples/notebooks/Image_Classification.ipynb>`_
* `객체 탐지 (SSD Object Detection) 모델 추론 <https://github.com/furiosa-ai/furiosa-sdk/blob/main/examples/notebooks/SSD_Object_Detection.ipynb>`_
* `기타 Python 코드 예제 <https://github.com/furiosa-ai/furiosa-sdk/tree/main/examples/inferences>`_

서빙, 배포, MLOps
^^^^^^^^^^^^^^^^^^^^^^^^^^^^^^^^
* :doc:`모델 서버 (서빙 프레임워크) </software/serving>`
* :doc:`Kubernetes 지원 </software/kubernetes_support>`

레퍼런스 문서
-------------------------------------------------
* `C Language SDK 레퍼런스 <https://furiosa-ai.github.io/docs/v0.5.0/en/api/c/index.html>`_
* `Python SDK 레퍼런스 <https://furiosa-ai.github.io/docs/v0.5.0/en/api/python/modules.html>`_

기타 링크
--------------------------------------------------
* `FuriosaAI 홈페이지 <https://furiosa.ai>`_
* `FuriosaAI 고객지원 센터 <https://furiosa-ai.atlassian.net/servicedesk/customer/portals/>`_
* :ref:`BugReport`


.. toctree::
   :caption: FuriosaAI NPU
   :hidden:
   :maxdepth: 2

   /npu/intro
   /npu/supported_operators


.. toctree::
   :maxdepth: 1
   :hidden:
   :caption: FuriosaAI 소프트웨어

   /software/intro
   /software/installation
   /software/python-sdk
   /software/c-sdk
   /software/cli
   /software/compiler
   /software/quantization
   /software/kubernetes_support
   /software/serving
   /software/tutorials
   /software/references


.. toctree::
   :maxdepth: 2
   :hidden:
   :caption: SDK 릴리즈 노트

   /releases/0.6.0.rst
   /releases/0.5.0.rst


.. toctree::
   :maxdepth: 1
   :hidden:
   :caption: 고객 지원

   FuriosaAI 고객지원 센터 <https://furiosa-ai.atlassian.net/servicedesk/customer/portals/>
   /customer-support/bugs

..
   다운로드 센터 <https://developer.furiosa.ai/downloads/>


.. toctree::
   :maxdepth: 2
   :hidden:
   :caption: 기존 버전 문서

<<<<<<< HEAD
=======
   0.6.3 문서 <https://furiosa-ai.github.io/docs/v0.6.3/ko/>
>>>>>>> 5f500f83
   0.6.0 문서 <https://furiosa-ai.github.io/docs/v0.6.0/ko/>
   0.5.0 문서 <https://furiosa-ai.github.io/docs/v0.5.0/ko/>
   0.2.0 문서 <https://furiosa-ai.github.io/docs/v0.2.0/ko/><|MERGE_RESOLUTION|>--- conflicted
+++ resolved
@@ -1,9 +1,5 @@
 ****************************************************
-<<<<<<< HEAD
-FuriosaAI NPU 및 Software 0.6.3 문서
-=======
-FuriosaAI NPU 및 Software 0.7.0-dev 문서
->>>>>>> 5f500f83
+FuriosaAI NPU 및 Software 0.6.4 문서
 ****************************************************
 
 이 문서는 FuriosaAI NPU 소개와 NPU 활용에 필요한 Software 설치 및 사용 방법을 제공한다.
@@ -112,10 +108,7 @@
    :hidden:
    :caption: 기존 버전 문서
 
-<<<<<<< HEAD
-=======
    0.6.3 문서 <https://furiosa-ai.github.io/docs/v0.6.3/ko/>
->>>>>>> 5f500f83
    0.6.0 문서 <https://furiosa-ai.github.io/docs/v0.6.0/ko/>
    0.5.0 문서 <https://furiosa-ai.github.io/docs/v0.5.0/ko/>
    0.2.0 문서 <https://furiosa-ai.github.io/docs/v0.2.0/ko/>