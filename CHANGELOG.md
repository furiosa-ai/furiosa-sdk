# Changelog

All notable changes to this project will be documented in this file.

The format is based on [Keep a Changelog](https://keepachangelog.com/en/1.0.0/).

<<<<<<< HEAD
## [0.6.2 - unreleased]
### Changed
- litmus should use furiosa-tools compile rather than session.create() #317
=======
## [unreleased]
### Changed
- Fix the missing git_version files and README.md in some modules #318
>>>>>>> 46ff18ea

## [0.6.1]
### Fixed
- Compiler report shouldn't be displayed unless running as unit tests (#306)
- Throw an exception if session is already closed (#305)<|MERGE_RESOLUTION|>--- conflicted
+++ resolved
@@ -4,15 +4,10 @@
 
 The format is based on [Keep a Changelog](https://keepachangelog.com/en/1.0.0/).
 
-<<<<<<< HEAD
-## [0.6.2 - unreleased]
-### Changed
-- litmus should use furiosa-tools compile rather than session.create() #317
-=======
 ## [unreleased]
 ### Changed
 - Fix the missing git_version files and README.md in some modules #318
->>>>>>> 46ff18ea
+- litmus should use furiosa-tools compile rather than session.create() #317
 
 ## [0.6.1]
 ### Fixed
