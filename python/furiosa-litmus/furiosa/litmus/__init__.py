--- conflicted
+++ resolved
@@ -2,35 +2,36 @@
 
 import argparse
 from pathlib import Path
+import sys
 import tempfile
 
 import onnx
 
 from furiosa.common.utils import eprint, get_sdk_version
-from furiosa.quantizer import __version__ as quantizer_version
+from furiosa.quantizer import __version__ as quantizer_ver
 from furiosa.quantizer.frontend.onnx import post_training_quantization_with_random_calibration
 from furiosa.quantizer.frontend.onnx.quantizer.utils import QuantizationMode
-from furiosa.tools.compiler.api import compile
+from furiosa.tools.compiler.api import compile, VersionInfo
 
-__version__ = get_sdk_version(__name__)
+__version__ = get_sdk_version("furiosa.litmus")
 
 
-def validate(model_path: Path):
+def validate(model_path: Path, verbose: bool, target_npu: str):
     """
     Validate a given model
 
     :param model_path: Model path
     :return: None
     """
-<<<<<<< HEAD
-    print(f"Using furiosa-quantizer {quantizer_version}")
-    tmpfile = tempfile.NamedTemporaryFile()
-=======
     with tempfile.TemporaryDirectory() as tmpdir:
         if not model_path.exists():
             eprint(f"ERROR: {model_path} does not exist")
->>>>>>> 158f8ce7
 
+        print(
+            f"furiosa-quantizer {quantizer_ver.version} (rev. {quantizer_ver.hash[0:9]})",
+            f"furiosa-litmus {__version__.version} (rev. {__version__.hash[0:9]})",
+            file=sys.stderr,
+        )
         # Try quantization on input models
         print("[Step 1] Checking if the model can be transformed into a quantized model ...")
         try:
@@ -55,9 +56,9 @@
             eprint("[ERROR] Fail to save the model\n")
             raise e
 
-        print("[Step 2] Checking the model can be compiled to a NPU program ...")
+        print(f"[Step 2] Checking if the model can be compiled for the NPU family [{target_npu}] ...")
         try:
-            compile(step1_output, step2_output, verbose=True, target_npu="warboy-2pe")
+            compile(step1_output, step2_output, verbose=verbose, target_npu=target_npu)
         except Exception as e:
             eprint("[Step 2] Failed\n")
             raise e
@@ -65,16 +66,16 @@
 
 
 def main():
-    parser = argparse.ArgumentParser(
-        description="Checking if a model is compatible with furiosa-sdk"
-    )
+    parser = argparse.ArgumentParser(description="Validate the model")
     parser.add_argument(
         "model_path",
         type=str,
         help="Path to Model file (tflite, onnx, and other model formats are supported)",
     )
+    parser.add_argument("-v", "--verbose", action="store_true", help="increase output verbosity")
+    parser.add_argument('--target-npu', type=str, default='warboy-2pe', help='Target NPU: warboy, warboy-2pe (default)')
     args = parser.parse_args()
-    validate(Path(args.model_path))
+    validate(Path(args.model_path), verbose=args.verbose, target_npu=args.target_npu)
 
 
 if __name__ == "__main__":
