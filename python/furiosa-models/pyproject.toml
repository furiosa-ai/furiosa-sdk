--- conflicted
+++ resolved
@@ -41,12 +41,9 @@
     "timm",
     "torch",
     "torchvision",
-<<<<<<< HEAD
-=======
     "dvc[s3]",
     "pydantic",
     # Protobuf major version change issue https://github.com/furiosa-ai/furiosa-sdk-private/issues/389
->>>>>>> 8439d5a5
     "protobuf < 4.0dev",
 
     # segmentation_models_pytorch: from https://github.com/qubvel/segmentation_models.pytorch
