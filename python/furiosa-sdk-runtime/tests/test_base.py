--- conflicted
+++ resolved
@@ -3,11 +3,8 @@
 
 import numpy as np
 import tensorflow as tf
-<<<<<<< HEAD
 from pathlib import Path
 
-=======
->>>>>>> 21cba857
 from furiosa.runtime import session
 from tests import test_data
 import logging
