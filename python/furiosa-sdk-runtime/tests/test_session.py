--- conflicted
+++ resolved
@@ -7,12 +7,7 @@
 from furiosa.runtime import session, errors
 from tests.test_base import MNIST_MOBINENET_V2, SessionTester, ensure_test_device
 
-<<<<<<< HEAD
-from tests.test_base import MNIST_MOBINENET_V2, SessionTester
-from furiosa.runtime import session
-=======
 NPU_DEVICE_READY = ensure_test_device()
->>>>>>> 21cba857
 
 
 class TestSession(unittest.TestCase):
@@ -44,21 +39,18 @@
         np.array_equal(result1.numpy(), result2.numpy())
 
 
-<<<<<<< HEAD
-class TestSessionOptions(unittest.TestCase):
-    def test_create(self):
-        sess = session.create(MNIST_MOBINENET_V2,
-                              worker_num=1,
-                              compile_config = {"split_after_lower": True})
-        sess.close()
-=======
 @unittest.skipIf(not NPU_DEVICE_READY, "No NPU device")
 class TestSessionExceptions(unittest.TestCase):
     def test_device_busy(self):
         with session.create(MNIST_MOBINENET_V2) as sess:
             self.assertRaises(errors.DeviceBusy, lambda: session.create(MNIST_MOBINENET_V2))
             pass
->>>>>>> 21cba857
+
+    def test_create(self):
+        sess = session.create(MNIST_MOBINENET_V2,
+                              worker_num=1,
+                              compile_config = {"split_after_lower": True})
+        sess.close()
 
 
 if __name__ == '__main__':
