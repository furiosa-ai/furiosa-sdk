"""Tensor object and its utilities"""

import ctypes
from ctypes import c_void_p, POINTER, c_uint64, c_uint8, byref
from enum import IntEnum
from typing import Union, Optional

import numpy as np

from ._api import LIBNUX
from ._util import list_to_dict
from .errors import UnsupportedTensorType


class Axis(IntEnum):
    """Axis of Tensor"""
    WIDTH = 0
    HEIGHT = 1
    CHANNEL = 2
    BATCH = 3
    WIDTH_OUTER = 4
    HEIGHT_OUTER = 5
    CHANNEL_OUTER = 6
    BATCH_OUTER = 7
    UNKNOWN = 8

    @classmethod
    def _names(cls):
        return ["W", "H", "C", "N", "Wo", "Ho", "Co", "No", "?"]

    def __repr__(self):
        return self._names()[self]


class DataType(IntEnum):
    """Tensor data type"""
    FLOAT32 = 0
    UINT8 = 1
    INT8 = 2
    INT32 = 3
    INT64 = 4
    BFLOAT16 = 5 # Not supported yet in Numpy

    @classmethod
    def _numpy_dtypes(cls):
        return [np.float32, np.uint8, np.int8, np.int32, np.int64]

    def __repr__(self) -> str:
        return self._name_

    @property
    def numpy_dtype(self):
        """Return the numpy dtype corresponding to this DataType"""
        return self._numpy_dtypes()[self]


class TensorDesc:
    """Tensor description including dimension, shape, and data type"""

    def __init__(self, ref: c_void_p):
        self.ref = ref
        self._as_parameter_ = ref

<<<<<<< HEAD
    def name(self) -> Optional[str]:
        name_ptr = LIBNUX.nux_tensor_name(self)
        if name_ptr:
            name = ctypes.c_char_p(name_ptr).value.decode("utf-8")
            LIBNUX.nux_string_destroy(name_ptr)
            return name
        else:
            return None

=======
    @property
>>>>>>> 9e5c9bcb
    def ndim(self) -> int:
        """Number of dimensions"""
        return LIBNUX.nux_tensor_dim_num(self)

    def dim(self, idx: int) -> int:
        """Size of i-th dimension"""
        return LIBNUX.nux_tensor_dim(self, idx)

    @property
    def shape(self) -> tuple:
        """tensor shape"""
        dims = []
        for i in range(self.ndim):
            dims.append(self.dim(i))

        return tuple(dims)

    def axis(self, idx: int) -> Axis:
        """Axis type of i-th dimension (e.g., width, height, channel)"""
        return Axis(LIBNUX.nux_tensor_axis(self, idx))

    @property
    def size(self) -> int:
        """Size in bytes"""
        return LIBNUX.nux_tensor_size(self)

    @property
    def length(self) -> int:
        """Number of all elements across all dimensions"""
        return LIBNUX.nux_tensor_len(self)

    @property
    def format(self) -> str:
        """Tensor memory layout (e.g., NHWC, NCHW)"""
        tensor_format = str()
        for idx in range(self.ndim):
            tensor_format += self.axis(idx).__repr__()

        return tensor_format

    @property
    def dtype(self) -> DataType:
        """Data type of tensor"""
        return DataType(LIBNUX.nux_tensor_dtype(self))

    @property
    def numpy_dtype(self):
        """Return numpy dtype"""
        return self.dtype.numpy_dtype

    def __repr__(self) -> str:
<<<<<<< HEAD
        repr = self.__class__.__name__ + ": "
        if self.name():
            repr += "name=\"" + self.name() + "\", "

        repr += 'shape=' + str(self.shape()) + \
                ', dtype=' + self.dtype().__repr__() + \
                ', format=' + self.format() + \
                ', size=' + str(self.size()) + \
                ', len=' + str(self.length())

        return repr
=======
        return f"{self.__class__.__name__}: shape={self.shape}, dtype={self.dtype.__repr__()}, " \
               f"format={self.format}, size={self.size}, len={self.length}"
>>>>>>> 9e5c9bcb


class Tensor:
    """A tensor which contains data and tensor description including shape"""

    def __init__(self, ref: c_void_p, desc: TensorDesc, allocated: bool = False):
        self.ref = ref
        self.desc = desc
        self.allocated = allocated
        self._as_parameter_ = ref

    @property
    def shape(self) -> tuple:
        """Return the tensor shape

        Returns:
            Tensor shape. An example shape is
            ```(1, 28, 28, 1)```.
        """
        return self.desc.shape

    @property
    def dtype(self) -> DataType:
        """Data type of tensor"""
        return self.desc.dtype

    @property
    def numpy_dtype(self):
        """Return numpy dtype"""
        return self.desc.numpy_dtype

    def copy_from(self, data: Union[np.ndarray, np.generic]):
        """Copy the contents of Numpy ndarray to this tensor"""
        if isinstance(data, np.ndarray):
            data = np.ascontiguousarray(data)
        if isinstance(data, (np.ndarray, np.generic)):
            buf_ptr = data.ctypes.data_as(POINTER(c_uint8))
            buf_size_in_bytes = data.nbytes
            LIBNUX.tensor_fill_buffer(self, buf_ptr, buf_size_in_bytes)
        else:
            raise UnsupportedTensorType()

    def numpy(self) -> np.ndarray:
        """Return numpy.ndarray converted from this tensor"""
        itemsize = np.dtype(self.numpy_dtype).itemsize
        arr_size = np.prod(self.shape[:]) * itemsize

        buf_ptr = POINTER(c_uint8)()
        buf_len = c_uint64(0)
        LIBNUX.tensor_get_buffer(self, byref(buf_ptr), byref(buf_len))

        buf_from_mem = ctypes.pythonapi.PyMemoryView_FromMemory
        buf_from_mem.restype = ctypes.py_object
        buf_from_mem.argtypes = (ctypes.c_void_p, ctypes.c_int, ctypes.c_int)
        buffer = buf_from_mem(buf_ptr, arr_size, 0x100)

        arr = np.ndarray(tuple(self.shape[:]), self.numpy_dtype, buffer, order="C")
        return arr.copy()

    def __repr__(self):
<<<<<<< HEAD
        repr = '<' + self.__class__.__name__ + ": "

        if self.desc.name():
            repr += "name=\"" + self.name() + "\", "

        repr += 'shape=' + str(self.desc.shape()) + \
                ', dtype=' + str(self.desc.dtype()) + \
                ', numpy=' + str(self.numpy()) + '>'

        return repr
=======
        return f"<{self.__class__.__name__}: shape={self.desc.shape}, dtype={self.desc.dtype.__repr__()}>"
>>>>>>> 9e5c9bcb

    def __del__(self):
        if self.allocated and self.ref:
            LIBNUX.nux_tensor_destroy(self.ref)
            self.allocated = False

    def __eq__(self, other):
        if isinstance(other, Tensor):
            return np.array_equal(self.numpy(), other.numpy())

        return False


class TensorArray:
    """A list of tensors

    It is used for input and output values of model inferences.
    """

    def __init__(self, ref: c_void_p, descs: [TensorDesc], allocated: bool = False):
        self.ref = ref
        self.descs = descs
        self.should_drop = allocated
        self._as_parameter_ = ref
        self.len = LIBNUX.nux_tensor_array_len(self.ref)

    def is_empty(self) -> bool:
        """True if it has no Tensor"""
        return self.len == 0

    def __len__(self):
        return self.len

    def __getitem__(self, key):
        if isinstance(key, int):
            while key < 0:
                # Index is a negative, so addition will subtract.
                key += len(self)

            if key >= len(self):
                raise IndexError("tensor index (%d) out of range [0, %d)" % (key, len(self)))

            return Tensor(LIBNUX.nux_tensor_array_get(self, key),
                          desc=self.descs[key], allocated=False)

        if isinstance(key, slice):
            start, stop, step = key.indices(len(self))
            return [self[i] for i in range(start, stop, step)]

        raise TypeError

    def __setitem__(self, key, data):
        if isinstance(key, int):
            while key < 0:
                # Index is a negative, so addition will subtract.
                key += len(self)

            if key >= len(self):
                raise IndexError("tensor index (%d) out of range [0, %d)" % (key, len(self)))

            self[key].copy_from(data)
            return

        raise TypeError

    def numpy(self) -> [np.ndarray]:
        """Convert TensorArray to a list of numpy.ndarray"""
        array = []
        for idx in range(self.len):
            array.append(self[idx].numpy())

        return array

    def __del__(self):
        if self.should_drop and self.ref:
            LIBNUX.nux_tensor_array_destroy(self.ref)
            self.should_drop = False

    def __repr__(self):
        return list_to_dict(self).__repr__()


def numpy_dtype(value):
    """Return numpy dtype from any eligible object of Nux"""
    if isinstance(value, (np.ndarray, np.generic)):
        return value.dtype
    if isinstance(value, Tensor):
        return value.numpy_dtype
    if isinstance(value, TensorDesc):
        return value.numpy_dtype
    if isinstance(value, DataType):
        return value.numpy_dtype

    raise TypeError<|MERGE_RESOLUTION|>--- conflicted
+++ resolved
@@ -61,7 +61,7 @@
         self.ref = ref
         self._as_parameter_ = ref
 
-<<<<<<< HEAD
+    @property
     def name(self) -> Optional[str]:
         name_ptr = LIBNUX.nux_tensor_name(self)
         if name_ptr:
@@ -71,9 +71,7 @@
         else:
             return None
 
-=======
-    @property
->>>>>>> 9e5c9bcb
+    @property
     def ndim(self) -> int:
         """Number of dimensions"""
         return LIBNUX.nux_tensor_dim_num(self)
@@ -125,22 +123,14 @@
         return self.dtype.numpy_dtype
 
     def __repr__(self) -> str:
-<<<<<<< HEAD
         repr = self.__class__.__name__ + ": "
-        if self.name():
-            repr += "name=\"" + self.name() + "\", "
-
-        repr += 'shape=' + str(self.shape()) + \
-                ', dtype=' + self.dtype().__repr__() + \
-                ', format=' + self.format() + \
-                ', size=' + str(self.size()) + \
-                ', len=' + str(self.length())
+        if self.name:
+            repr += f"name=\"{self.name}\", "
+
+        repr += f"shape={self.shape}, dtype={self.dtype.__repr__()}, " \
+               f"format={self.format}, size={self.size}, len={self.length}"
 
         return repr
-=======
-        return f"{self.__class__.__name__}: shape={self.shape}, dtype={self.dtype.__repr__()}, " \
-               f"format={self.format}, size={self.size}, len={self.length}"
->>>>>>> 9e5c9bcb
 
 
 class Tensor:
@@ -201,20 +191,14 @@
         return arr.copy()
 
     def __repr__(self):
-<<<<<<< HEAD
         repr = '<' + self.__class__.__name__ + ": "
 
-        if self.desc.name():
-            repr += "name=\"" + self.name() + "\", "
-
-        repr += 'shape=' + str(self.desc.shape()) + \
-                ', dtype=' + str(self.desc.dtype()) + \
-                ', numpy=' + str(self.numpy()) + '>'
+        if self.desc.name:
+            repr += "name=\"" + self.name + "\", "
+
+        repr += f"shape={self.desc.shape}, dtype={self.desc.dtype.__repr__()}>"
 
         return repr
-=======
-        return f"<{self.__class__.__name__}: shape={self.desc.shape}, dtype={self.desc.dtype.__repr__()}>"
->>>>>>> 9e5c9bcb
 
     def __del__(self):
         if self.allocated and self.ref:
