"""Nux Exception and Error"""
import ctypes
from enum import IntEnum
from typing import Optional


class NativeError(IntEnum):
    """Python object correspondnig to nux_error_t in Nux C API"""
    SUCCESS = 0
    NUX_CREATION_FAILED = 1
    MODEL_DEPLOY_FAILED = 2
    MODEL_EXECUTION_FAILED = 3
    INVALID_INPUT_INDEX = 4
    INVALID_OUTPUT_INDEX = 5
    INVALID_BUFFER = 6
    INVALID_INPUTS = 7
    INVALID_OUTPUTS = 8
    GET_TASK_FAILED = 9
    DUMP_PROFILE_FAILED = 10
    QUEUE_WAIT_TIMEOUT = 11
    QUEUE_NO_DATA = 12
    INCOMPATIBLE_MODEL = 13
    COMPILATION_FAILED = 14
    INTERNAL_ERROR = 15
    INVALID_YAML = 16
    INCOMPATIBLE_API_CLIENT_ERROR = 17
    API_CLIENT_INIT_FAILED = 18
    NO_API_KEY = 19
<<<<<<< HEAD
    NULL_POINTER_EXCEPTION = 20
    INVALID_SESSION_OPTIONS = 21
    SESSION_TERMINATED = 22
=======
    DEVICE_BUSY = 23
>>>>>>> 01aaa40f


def is_ok(err: NativeError) -> bool:
    """True if NuxErr is SUCCESS, or False"""
    return err == NativeError.SUCCESS


def is_err(self) -> bool:
    """True if NuxErr is not SUCCESS, or False"""
    return self != NativeError.SUCCESS


class NuxException(Exception):
    """general exception caused by Nuxpy"""
    native_err: Optional[NativeError]
    msg: str

    def __init__(self, msg: str, native_err: NativeError = None):
        self.native_err = native_err
        self.msg = msg
        super().__init__(self)

    def message(self) -> str:
        """Error message"""
        return self.msg

    def native_error(self) -> Optional[NativeError]:
        """Return a native error if this exception comes from C native extension"""
        return self.native_err

    def __repr__(self):
        if self.native_err is None:
            return '{}'.format(self.msg)

        return '{} (native error code: {})'.format(self.msg, self.native_err)

    def __str__(self):
        return self.__repr__()


class IncompatibleModel(NuxException):
    """When Renegade compiler cannot recognize a given model image binary"""

    def __init__(self):
        super().__init__("Model binary is not compatible",
                         NativeError.INCOMPATIBLE_MODEL)


class CompilationFailed(NuxException):
    """when Nux fails to compile a given model image to NPU model binary"""

    def __init__(self):
        super().__init__("fail to compile a given model to NPU binary",
                         NativeError.COMPILATION_FAILED)


class InternalError(NuxException):
    """internal error or no corresponding error in Python binding"""

    def __init__(self, cause='unknown'):
        super().__init__("{}".format(cause), NativeError.INTERNAL_ERROR)


class UnsupportedTensorType(NuxException):
    """Unsupported tensor type"""

    def __init__(self):
        super().__init__("numpy.ndarray, TensorArray are only supported",
                         NativeError.INVALID_INPUTS)


class UnsupportedDataType(NuxException):
    """Unsupported tensor data type"""

    def __init__(self, dtype):
        super().__init__(msg="unknown data type: {}".format(dtype))


class IncompatibleApiClientError(NuxException):
    """When both API client and server are incompatible"""

    def __init__(self):
        super().__init__("incompatible client with Furiosa API server",
                         NativeError.INCOMPATIBLE_API_CLIENT_ERROR)


class InvalidYamlException(NuxException):
    """When Renegade compiler cannot recognize a given model image binary"""

    def __init__(self):
        super().__init__("Compiler config is not valid YAML",
                         NativeError.INVALID_YAML)


class ApiClientInitFailed(NuxException):
    """when api client fails to initialize due to api keys or others"""

    def __init__(self):
        super().__init__("fail to initialize API client",
                         NativeError.API_CLIENT_INIT_FAILED)


class NoApiKeyException(NuxException):
    """when api client fails to initialize due to api keys or others"""

    def __init__(self):
        super().__init__("No API keys. Please check your API keys.",
                         NativeError.NO_API_KEY)


<<<<<<< HEAD
class InvalidSessionOption(NuxException):
    """when api client fails to initialize due to api keys or others"""

    def __init__(self):
        super().__init__("Invalid options passed to session.create() or create_async()",
                         NativeError.INVALID_SESSION_OPTIONS)


class QueueWaitTimeout(NuxException):
    """when api client fails to initialize due to api keys or others"""

    def __init__(self):
        super().__init__("Queue waiting timed out",
                         NativeError.QUEUE_WAIT_TIMEOUT)


class SessionTerminated(NuxException):
    """when api client fails to initialize due to api keys or others"""

    def __init__(self):
        super().__init__("Session or AsyncSession terminated",
                         NativeError.SESSION_TERMINATED)
=======
class DeviceBusy(NuxException):
    """when api client fails to initialize due to api keys or others"""

    def __init__(self):
        super().__init__("NPU device busy",
                         NativeError.DEVICE_BUSY)
>>>>>>> 01aaa40f


_errors_to_exceptions = {
    NativeError.INCOMPATIBLE_MODEL: IncompatibleModel(),
    NativeError.COMPILATION_FAILED: CompilationFailed(),
    NativeError.INTERNAL_ERROR: InternalError(),
    NativeError.INCOMPATIBLE_API_CLIENT_ERROR: IncompatibleApiClientError(),
    NativeError.INVALID_YAML: InvalidYamlException(),
    NativeError.API_CLIENT_INIT_FAILED: ApiClientInitFailed(),
    NativeError.NO_API_KEY: NoApiKeyException(),
<<<<<<< HEAD
    NativeError.INVALID_SESSION_OPTIONS: InvalidSessionOption(),
    NativeError.QUEUE_WAIT_TIMEOUT: QueueWaitTimeout(),
    NativeError.SESSION_TERMINATED: SessionTerminated(),
=======
    NativeError.DEVICE_BUSY: DeviceBusy(),
>>>>>>> 01aaa40f
}


def into_exception(err: NativeError) -> NuxException:
    """
    Convert nux_error_t type in Nux C API to NuxException

    Arguments:
        err (NativeError) NativeError converted from ``nux_error_t`` enum in C

    Returns:
        NuxException
    """
    if err == NativeError.SUCCESS:
        return RuntimeError(msg='NuxErr.SUCCESS cannot be NuxException')

    if err.value in _errors_to_exceptions.keys():
        return _errors_to_exceptions[err.value]

    return InternalError()<|MERGE_RESOLUTION|>--- conflicted
+++ resolved
@@ -26,13 +26,10 @@
     INCOMPATIBLE_API_CLIENT_ERROR = 17
     API_CLIENT_INIT_FAILED = 18
     NO_API_KEY = 19
-<<<<<<< HEAD
     NULL_POINTER_EXCEPTION = 20
     INVALID_SESSION_OPTIONS = 21
     SESSION_TERMINATED = 22
-=======
     DEVICE_BUSY = 23
->>>>>>> 01aaa40f
 
 
 def is_ok(err: NativeError) -> bool:
@@ -143,7 +140,6 @@
                          NativeError.NO_API_KEY)
 
 
-<<<<<<< HEAD
 class InvalidSessionOption(NuxException):
     """when api client fails to initialize due to api keys or others"""
 
@@ -166,14 +162,14 @@
     def __init__(self):
         super().__init__("Session or AsyncSession terminated",
                          NativeError.SESSION_TERMINATED)
-=======
+
+
 class DeviceBusy(NuxException):
     """when api client fails to initialize due to api keys or others"""
 
     def __init__(self):
         super().__init__("NPU device busy",
                          NativeError.DEVICE_BUSY)
->>>>>>> 01aaa40f
 
 
 _errors_to_exceptions = {
@@ -184,13 +180,10 @@
     NativeError.INVALID_YAML: InvalidYamlException(),
     NativeError.API_CLIENT_INIT_FAILED: ApiClientInitFailed(),
     NativeError.NO_API_KEY: NoApiKeyException(),
-<<<<<<< HEAD
     NativeError.INVALID_SESSION_OPTIONS: InvalidSessionOption(),
     NativeError.QUEUE_WAIT_TIMEOUT: QueueWaitTimeout(),
     NativeError.SESSION_TERMINATED: SessionTerminated(),
-=======
     NativeError.DEVICE_BUSY: DeviceBusy(),
->>>>>>> 01aaa40f
 }
 
 
